--- conflicted
+++ resolved
@@ -209,18 +209,11 @@
                  disable_settings: bool = False,
                  disable_brain: bool = False,
                  disable_dev_tools: bool = False,
-<<<<<<< HEAD
-                 hf2_portname: str = None,
-                 transport_cmd: str = None,
                  spi: bool = False,
-                 default_logger_min_priority: int = None,
-                 storage_dir: str = None,
-=======
                  hf2_portname: Union[str, None] = None,
                  transport_cmd: Union[str, None] = None,
                  default_logger_min_priority: Union[int, None] = None,
                  storage_dir: Union[str, None] = None
->>>>>>> b66a999d
                  ) -> None:
         """Creates a new Jacdac bus.
 
